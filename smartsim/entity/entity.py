# BSD 2-Clause License
#
# Copyright (c) 2021-2024, Hewlett Packard Enterprise
# All rights reserved.
#
# Redistribution and use in source and binary forms, with or without
# modification, are permitted provided that the following conditions are met:
#
# 1. Redistributions of source code must retain the above copyright notice, this
#    list of conditions and the following disclaimer.
#
# 2. Redistributions in binary form must reproduce the above copyright notice,
#    this list of conditions and the following disclaimer in the documentation
#    and/or other materials provided with the distribution.
#
# THIS SOFTWARE IS PROVIDED BY THE COPYRIGHT HOLDERS AND CONTRIBUTORS "AS IS"
# AND ANY EXPRESS OR IMPLIED WARRANTIES, INCLUDING, BUT NOT LIMITED TO, THE
# IMPLIED WARRANTIES OF MERCHANTABILITY AND FITNESS FOR A PARTICULAR PURPOSE ARE
# DISCLAIMED. IN NO EVENT SHALL THE COPYRIGHT HOLDER OR CONTRIBUTORS BE LIABLE
# FOR ANY DIRECT, INDIRECT, INCIDENTAL, SPECIAL, EXEMPLARY, OR CONSEQUENTIAL
# DAMAGES (INCLUDING, BUT NOT LIMITED TO, PROCUREMENT OF SUBSTITUTE GOODS OR
# SERVICES; LOSS OF USE, DATA, OR PROFITS; OR BUSINESS INTERRUPTION) HOWEVER
# CAUSED AND ON ANY THEORY OF LIABILITY, WHETHER IN CONTRACT, STRICT LIABILITY,
# OR TORT (INCLUDING NEGLIGENCE OR OTHERWISE) ARISING IN ANY WAY OUT OF THE USE
# OF THIS SOFTWARE, EVEN IF ADVISED OF THE POSSIBILITY OF SUCH DAMAGE.

import typing as t

if t.TYPE_CHECKING:
<<<<<<< HEAD
    import smartsim.settings.base.RunSettings
=======
    from smartsim.types import TODO

    RunSettings = TODO
>>>>>>> 7e3e92cb


class TelemetryConfiguration:
    """A base class for configuraing telemetry production behavior on
    existing `SmartSimEntity` subclasses. Any class that will have
    optional telemetry collection must expose access to an instance
    of `TelemetryConfiguration` such as:

    ```
    @property
    def telemetry(self) -> TelemetryConfiguration:
        # Return the telemetry configuration for this entity.
        # :returns: Configuration object indicating the configuration
        # status of telemetry for this entity
        return self._telemetry_producer
    ```

    An instance will be used by to conditionally serialize
    values to the `RuntimeManifest`
    """

    def __init__(self, enabled: bool = False) -> None:
        """Initialize the telemetry producer and immediately call the `_on_enable` hook.

        :param enabled: flag indicating the initial state of telemetry
        """
        self._is_on = enabled

        if self._is_on:
            self._on_enable()
        else:
            self._on_disable()

    @property
    def is_enabled(self) -> bool:
        """Boolean flag indicating if telemetry is currently enabled

        :returns: `True` if enabled, `False` otherwise
        """
        return self._is_on

    def enable(self) -> None:
        """Enable telemetry for this producer"""
        self._is_on = True
        self._on_enable()

    def disable(self) -> None:
        """Disable telemetry for this producer"""
        self._is_on = False
        self._on_disable()

    def _on_enable(self) -> None:
        """Overridable hook called after telemetry is `enabled`. Allows subclasses
        to perform actions when attempts to change configuration are made"""

    def _on_disable(self) -> None:
        """Overridable hook called after telemetry is `disabled`. Allows subclasses
        to perform actions when attempts to change configuration are made"""


class SmartSimEntity:
    def __init__(self, name: str, path: str, run_settings: "RunSettings") -> None:
        """Initialize a SmartSim entity.

        Each entity must have a name, path, and
        run_settings. All entities within SmartSim
        share these attributes.

        :param name: Name of the entity
        :param path: path to output, error, and configuration files
        """
        self.name = name
        self.run_settings = run_settings
        self.path = path

    @property
    def type(self) -> str:
        """Return the name of the class"""
        return type(self).__name__

    def set_path(self, path: str) -> None:
        if not isinstance(path, str):
            raise TypeError("path argument must be a string")
        self.path = path

    def __repr__(self) -> str:
        return self.name<|MERGE_RESOLUTION|>--- conflicted
+++ resolved
@@ -27,13 +27,9 @@
 import typing as t
 
 if t.TYPE_CHECKING:
-<<<<<<< HEAD
-    import smartsim.settings.base.RunSettings
-=======
     from smartsim.types import TODO
 
     RunSettings = TODO
->>>>>>> 7e3e92cb
 
 
 class TelemetryConfiguration:
